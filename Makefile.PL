# This file was automatically generated by Dist::Zilla::Plugin::MakeMaker v6.015.
use strict;
use warnings;

use 5.006;

use ExtUtils::MakeMaker;

use File::ShareDir::Install;
$File::ShareDir::Install::INCLUDE_DOTFILES = 1;
$File::ShareDir::Install::INCLUDE_DOTDIRS = 1;
install_share dist => "share";


my %WriteMakefileArgs = (
  "ABSTRACT" => "support for the https://github.com REST API with IO::Async",
  "AUTHOR" => "Tom Molesworth <TEAM\@cpan.org>",
  "CONFIGURE_REQUIRES" => {
    "ExtUtils::MakeMaker" => 0,
    "File::ShareDir::Install" => "0.06"
  },
  "DISTNAME" => "Net-Async-Github",
  "LICENSE" => "perl",
  "MIN_PERL_VERSION" => "5.006",
  "NAME" => "Net::Async::Github",
  "PREREQ_PM" => {
    "Adapter::Async::OrderedList::Array" => 0,
    "Cache::LRU" => "0.04",
    "Dir::Self" => 0,
    "File::ShareDir" => "1.102",
    "Future" => "0.39",
    "Future::Utils" => 0,
    "IO::Async::Notifier" => "0.71",
    "IO::Async::SSL" => "0.19",
    "JSON::MaybeXS" => "1.004",
    "Log::Any" => "1.045",
    "Net::Async::HTTP" => "0.41",
    "Net::Async::WebSocket" => 0,
    "Net::Async::WebSocket::Client" => 0,
    "Path::Tiny" => "0.098",
    "Ryu" => "0.031",
    "Ryu::Async" => "0.013",
    "Ryu::Observable" => 0,
    "Scalar::Util" => 0,
    "Syntax::Keyword::Try" => "0.04",
    "Time::Moment" => "0.41",
    "URI" => "1.71",
    "URI::QueryParam" => 0,
    "URI::Template" => "0.22",
    "Variable::Disposition" => 0,
    "indirect" => 0,
    "namespace::clean" => 0,
    "parent" => 0,
    "strict" => 0,
    "utf8" => 0,
    "warnings" => 0
  },
  "TEST_REQUIRES" => {
    "ExtUtils::MakeMaker" => 0,
    "File::Spec" => 0,
    "IO::Handle" => 0,
    "IPC::Open3" => 0,
    "Test::CheckDeps" => "0.010",
    "Test::More" => "0.94"
  },
<<<<<<< HEAD
  "VERSION" => "0.005",
=======
  "VERSION" => "0.007",
>>>>>>> 27238db4
  "test" => {
    "TESTS" => "t/*.t"
  }
);


my %FallbackPrereqs = (
  "Adapter::Async::OrderedList::Array" => 0,
  "Cache::LRU" => "0.04",
  "Dir::Self" => 0,
  "ExtUtils::MakeMaker" => 0,
  "File::ShareDir" => "1.102",
  "File::Spec" => 0,
  "Future" => "0.39",
  "Future::Utils" => 0,
  "IO::Async::Notifier" => "0.71",
  "IO::Async::SSL" => "0.19",
  "IO::Handle" => 0,
  "IPC::Open3" => 0,
  "JSON::MaybeXS" => "1.004",
  "Log::Any" => "1.045",
  "Net::Async::HTTP" => "0.41",
  "Net::Async::WebSocket" => 0,
  "Net::Async::WebSocket::Client" => 0,
  "Path::Tiny" => "0.098",
  "Ryu" => "0.031",
  "Ryu::Async" => "0.013",
  "Ryu::Observable" => 0,
  "Scalar::Util" => 0,
  "Syntax::Keyword::Try" => "0.04",
  "Test::CheckDeps" => "0.010",
  "Test::More" => "0.94",
  "Time::Moment" => "0.41",
  "URI" => "1.71",
  "URI::QueryParam" => 0,
  "URI::Template" => "0.22",
  "Variable::Disposition" => 0,
  "indirect" => 0,
  "namespace::clean" => 0,
  "parent" => 0,
  "strict" => 0,
  "utf8" => 0,
  "warnings" => 0
);


unless ( eval { ExtUtils::MakeMaker->VERSION(6.63_03) } ) {
  delete $WriteMakefileArgs{TEST_REQUIRES};
  delete $WriteMakefileArgs{BUILD_REQUIRES};
  $WriteMakefileArgs{PREREQ_PM} = \%FallbackPrereqs;
}

delete $WriteMakefileArgs{CONFIGURE_REQUIRES}
  unless eval { ExtUtils::MakeMaker->VERSION(6.52) };

WriteMakefile(%WriteMakefileArgs);

{
package
MY;
use File::ShareDir::Install qw(postamble);
}<|MERGE_RESOLUTION|>--- conflicted
+++ resolved
@@ -63,11 +63,7 @@
     "Test::CheckDeps" => "0.010",
     "Test::More" => "0.94"
   },
-<<<<<<< HEAD
-  "VERSION" => "0.005",
-=======
   "VERSION" => "0.007",
->>>>>>> 27238db4
   "test" => {
     "TESTS" => "t/*.t"
   }
